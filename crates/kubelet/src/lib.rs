//! A crate for building custom Kubernetes [kubelets](https://kubernetes.io/docs/reference/command-line-tools-reference/kubelet/).
//!
//! The crate provides the [`Provider`] trait for declaring a Kubelet backend
//! as well as a the [`Kubelet`] type which takes a [`Provider`] and runs
//! a Kubelet server.
//!
//! # Example
//! ```rust,no_run
//! use kubelet::Kubelet;
//! use kubelet::config::Config;
//! use kubelet::pod::Pod;
//! use kubelet::provider::Provider;
//! use kubelet::state::{Stub, AsyncDrop};
//!
//! // Create some type that will act as your provider
//! struct MyProvider;
//!
//! // Track pod state amongst pod state handlers.
//! struct PodState;
//!
//! #[async_trait::async_trait]
//! impl AsyncDrop for PodState {
//!     async fn async_drop(&mut self) {}
//! }
//!
//! // Implement the `Provider` trait for that type
//! #[async_trait::async_trait]
//! impl Provider for MyProvider {
//!     const ARCH: &'static str = "my-arch";
//!     type InitialState = Stub;
//!     type TerminatedState = Stub;
//!     type PodState = PodState;
//!    
//!     async fn initialize_pod_state(&self, _pod: &Pod) -> anyhow::Result<Self::PodState> {
//!         Ok(PodState)
//!     }
//!
//!     async fn logs(&self, namespace: String, pod: String, container: String, sender: kubelet::log::Sender) -> anyhow::Result<()> { todo!() }
//! }
//!
//! async {
//!     // Instantiate your provider type
//!     let provider = MyProvider;
//!
//!     // Load a kubernetes configuration
//!     let kubeconfig = kube::Config::infer().await.unwrap();
//!     // Get a configuration for the Kubelet
//!     let kubelet_config = Config::default();
//!
//!     // Instantiate the Kubelet
//!     let kubelet = Kubelet::new(provider, kubeconfig, kubelet_config).await.unwrap();
//!     // Start the Kubelet and block on it
//!     kubelet.start().await.unwrap();
//! };
//! ```

#![deny(missing_docs)]
#![cfg_attr(feature = "docs", feature(doc_cfg))]

mod bootstrapping;
mod config_interpreter;
mod kubelet;

pub(crate) mod kubeconfig;
pub(crate) mod webserver;

pub mod config;
pub mod container;
pub mod handle;
pub mod log;
pub mod node;
pub mod pod;
pub mod provider;
<<<<<<< HEAD
pub mod state;
=======
pub mod secret;
>>>>>>> 18f84eed
pub mod store;
pub mod volume;

pub use self::kubelet::Kubelet;
pub use bootstrapping::bootstrap;<|MERGE_RESOLUTION|>--- conflicted
+++ resolved
@@ -71,11 +71,8 @@
 pub mod node;
 pub mod pod;
 pub mod provider;
-<<<<<<< HEAD
 pub mod state;
-=======
 pub mod secret;
->>>>>>> 18f84eed
 pub mod store;
 pub mod volume;
 
